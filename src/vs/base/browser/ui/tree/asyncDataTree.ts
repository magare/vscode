/*---------------------------------------------------------------------------------------------
 *  Copyright (c) Microsoft Corporation. All rights reserved.
 *  Licensed under the MIT License. See License.txt in the project root for license information.
 *--------------------------------------------------------------------------------------------*/

import { ComposedTreeDelegate, IAbstractTreeOptions, IAbstractTreeOptionsUpdate } from 'vs/base/browser/ui/tree/abstractTree';
import { ObjectTree, IObjectTreeOptions } from 'vs/base/browser/ui/tree/objectTree';
import { IListVirtualDelegate, IIdentityProvider, IListDragAndDrop, IListDragOverReaction } from 'vs/base/browser/ui/list/list';
import { ITreeElement, ITreeNode, ITreeRenderer, ITreeEvent, ITreeMouseEvent, ITreeContextMenuEvent, ITreeSorter, ICollapseStateChangeEvent, IAsyncDataSource, ITreeDragAndDrop, TreeError } from 'vs/base/browser/ui/tree/tree';
import { IDisposable, dispose } from 'vs/base/common/lifecycle';
import { Emitter, Event } from 'vs/base/common/event';
import { timeout, CancelablePromise, createCancelablePromise } from 'vs/base/common/async';
import { IListStyles } from 'vs/base/browser/ui/list/listWidget';
import { Iterator } from 'vs/base/common/iterator';
import { IDragAndDropData } from 'vs/base/browser/dnd';
import { ElementsDragAndDropData } from 'vs/base/browser/ui/list/listView';
import { isPromiseCanceledError, onUnexpectedError } from 'vs/base/common/errors';
import { toggleClass } from 'vs/base/browser/dom';
import { values } from 'vs/base/common/map';
import { ScrollEvent } from 'vs/base/common/scrollable';

interface IAsyncDataTreeNode<TInput, T> {
	element: TInput | T;
	readonly parent: IAsyncDataTreeNode<TInput, T> | null;
	readonly children: IAsyncDataTreeNode<TInput, T>[];
	readonly id?: string | null;
	refreshPromise: Promise<void> | undefined;
	hasChildren: boolean;
	stale: boolean;
	slow: boolean;
	collapsedByDefault: boolean | undefined;
}

interface IAsyncDataTreeNodeRequiredProps<TInput, T> extends Partial<IAsyncDataTreeNode<TInput, T>> {
	readonly element: TInput | T;
	readonly parent: IAsyncDataTreeNode<TInput, T> | null;
	readonly hasChildren: boolean;
}

function createAsyncDataTreeNode<TInput, T>(props: IAsyncDataTreeNodeRequiredProps<TInput, T>): IAsyncDataTreeNode<TInput, T> {
	return {
		...props,
		children: [],
		refreshPromise: undefined,
		stale: true,
		slow: false,
		collapsedByDefault: undefined
	};
}

function isAncestor<TInput, T>(ancestor: IAsyncDataTreeNode<TInput, T>, descendant: IAsyncDataTreeNode<TInput, T>): boolean {
	if (!descendant.parent) {
		return false;
	} else if (descendant.parent === ancestor) {
		return true;
	} else {
		return isAncestor(ancestor, descendant.parent);
	}
}

function intersects<TInput, T>(node: IAsyncDataTreeNode<TInput, T>, other: IAsyncDataTreeNode<TInput, T>): boolean {
	return node === other || isAncestor(node, other) || isAncestor(other, node);
}

interface IDataTreeListTemplateData<T> {
	templateData: T;
}

<<<<<<< HEAD
class AsyncDataTreeNodeWrapper<TInput, T, TFilterData> implements ITreeNode<TInput | T, TFilterData> {

	get element(): T { return this.node.element!.element as T; }
	get children(): ITreeNode<T, TFilterData>[] { return this.node.children.map(node => new AsyncDataTreeNodeWrapper(node)); }
	get depth(): number { return this.node.depth; }
	get visibleChildrenCount(): number { return this.node.visibleChildrenCount; }
	get visibleChildIndex(): number { return this.node.visibleChildIndex; }
	get collapsible(): boolean { return this.node.collapsible; }
	get collapsed(): boolean { return this.node.collapsed; }
	get visible(): boolean { return this.node.visible; }
	get filterData(): TFilterData | undefined { return this.node.filterData; }

	constructor(private node: ITreeNode<IAsyncDataTreeNode<TInput, T> | null, TFilterData>) { }
=======
class NodeMapper<TInput, T, TFilterData> {

	private map = new WeakMap<ITreeNode<IAsyncDataTreeNode<TInput, T> | null, TFilterData>, ITreeNode<TInput | T, TFilterData>>();

	mapNode(node: ITreeNode<IAsyncDataTreeNode<TInput, T> | null, TFilterData>): ITreeNode<TInput | T, TFilterData> {
		const that = this;
		let result = this.map.get(node);

		if (!result) {
			result = new Proxy(node, {
				get(obj, prop) {
					if (prop === 'element') {
						return node.element!.element;
					} else if (prop === 'children') {
						return node.children.map(child => that.mapNode(child));
					}

					return (obj as any)[prop];
				}
			}) as unknown as ITreeNode<TInput | T, TFilterData>;

			this.map.set(node, result);
		}

		return result;
	}
>>>>>>> 492def26
}

class DataTreeRenderer<TInput, T, TFilterData, TTemplateData> implements ITreeRenderer<IAsyncDataTreeNode<TInput, T>, TFilterData, IDataTreeListTemplateData<TTemplateData>> {

	readonly templateId: string;
	private renderedNodes = new Map<IAsyncDataTreeNode<TInput, T>, IDataTreeListTemplateData<TTemplateData>>();
	private disposables: IDisposable[] = [];

	constructor(
		private renderer: ITreeRenderer<T, TFilterData, TTemplateData>,
		private nodeMapper: NodeMapper<TInput, T, TFilterData>,
		readonly onDidChangeTwistieState: Event<IAsyncDataTreeNode<TInput, T>>
	) {
		this.templateId = renderer.templateId;
	}

	renderTemplate(container: HTMLElement): IDataTreeListTemplateData<TTemplateData> {
		const templateData = this.renderer.renderTemplate(container);
		return { templateData };
	}

	renderElement(node: ITreeNode<IAsyncDataTreeNode<TInput, T>, TFilterData>, index: number, templateData: IDataTreeListTemplateData<TTemplateData>, height: number | undefined): void {
		this.renderer.renderElement(this.nodeMapper.mapNode(node) as ITreeNode<T, TFilterData>, index, templateData.templateData, height);
	}

	renderTwistie(element: IAsyncDataTreeNode<TInput, T>, twistieElement: HTMLElement): boolean {
		toggleClass(twistieElement, 'loading', element.slow);
		return false;
	}

	disposeElement(node: ITreeNode<IAsyncDataTreeNode<TInput, T>, TFilterData>, index: number, templateData: IDataTreeListTemplateData<TTemplateData>, height: number | undefined): void {
		if (this.renderer.disposeElement) {
			this.renderer.disposeElement(this.nodeMapper.mapNode(node) as ITreeNode<T, TFilterData>, index, templateData.templateData, height);
		}
	}

	disposeTemplate(templateData: IDataTreeListTemplateData<TTemplateData>): void {
		this.renderer.disposeTemplate(templateData.templateData);
	}

	dispose(): void {
		this.renderedNodes.clear();
		this.disposables = dispose(this.disposables);
	}
}

function asTreeEvent<TInput, T>(e: ITreeEvent<IAsyncDataTreeNode<TInput, T>>): ITreeEvent<T> {
	return {
		browserEvent: e.browserEvent,
		elements: e.elements.map(e => e.element as T)
	};
}

function asTreeMouseEvent<TInput, T>(e: ITreeMouseEvent<IAsyncDataTreeNode<TInput, T>>): ITreeMouseEvent<T> {
	return {
		browserEvent: e.browserEvent,
		element: e.element && e.element.element as T,
		target: e.target
	};
}

function asTreeContextMenuEvent<TInput, T>(e: ITreeContextMenuEvent<IAsyncDataTreeNode<TInput, T>>): ITreeContextMenuEvent<T> {
	return {
		browserEvent: e.browserEvent,
		element: e.element && e.element.element as T,
		anchor: e.anchor
	};
}

export enum ChildrenResolutionReason {
	Refresh,
	Expand
}

export interface IChildrenResolutionEvent<T> {
	readonly element: T | null;
	readonly reason: ChildrenResolutionReason;
}

function asAsyncDataTreeDragAndDropData<TInput, T>(data: IDragAndDropData): IDragAndDropData {
	if (data instanceof ElementsDragAndDropData) {
		const nodes = (data as ElementsDragAndDropData<IAsyncDataTreeNode<TInput, T>>).elements;
		return new ElementsDragAndDropData(nodes.map(node => node.element));
	}

	return data;
}

class AsyncDataTreeNodeListDragAndDrop<TInput, T> implements IListDragAndDrop<IAsyncDataTreeNode<TInput, T>> {

	constructor(private dnd: ITreeDragAndDrop<T>) { }

	getDragURI(node: IAsyncDataTreeNode<TInput, T>): string | null {
		return this.dnd.getDragURI(node.element as T);
	}

	getDragLabel(nodes: IAsyncDataTreeNode<TInput, T>[]): string | undefined {
		if (this.dnd.getDragLabel) {
			return this.dnd.getDragLabel(nodes.map(node => node.element as T));
		}

		return undefined;
	}

	onDragStart(data: IDragAndDropData, originalEvent: DragEvent): void {
		if (this.dnd.onDragStart) {
			this.dnd.onDragStart(asAsyncDataTreeDragAndDropData(data), originalEvent);
		}
	}

	onDragOver(data: IDragAndDropData, targetNode: IAsyncDataTreeNode<TInput, T> | undefined, targetIndex: number | undefined, originalEvent: DragEvent, raw = true): boolean | IListDragOverReaction {
		return this.dnd.onDragOver(asAsyncDataTreeDragAndDropData(data), targetNode && targetNode.element as T, targetIndex, originalEvent);
	}

	drop(data: IDragAndDropData, targetNode: IAsyncDataTreeNode<TInput, T> | undefined, targetIndex: number | undefined, originalEvent: DragEvent): void {
		this.dnd.drop(asAsyncDataTreeDragAndDropData(data), targetNode && targetNode.element as T, targetIndex, originalEvent);
	}
}

function asObjectTreeOptions<TInput, T, TFilterData>(options?: IAsyncDataTreeOptions<T, TFilterData>): IObjectTreeOptions<IAsyncDataTreeNode<TInput, T>, TFilterData> | undefined {
	return options && {
		...options,
		collapseByDefault: true,
		identityProvider: options.identityProvider && {
			getId(el) {
				return options.identityProvider!.getId(el.element as T);
			}
		},
		dnd: options.dnd && new AsyncDataTreeNodeListDragAndDrop(options.dnd),
		multipleSelectionController: options.multipleSelectionController && {
			isSelectionSingleChangeEvent(e) {
				return options.multipleSelectionController!.isSelectionSingleChangeEvent({ ...e, element: e.element } as any);
			},
			isSelectionRangeChangeEvent(e) {
				return options.multipleSelectionController!.isSelectionRangeChangeEvent({ ...e, element: e.element } as any);
			}
		},
		accessibilityProvider: options.accessibilityProvider && {
			getAriaLabel(e) {
				return options.accessibilityProvider!.getAriaLabel(e.element as T);
			}
		},
		filter: options.filter && {
			filter(e, parentVisibility) {
				return options.filter!.filter(e.element as T, parentVisibility);
			}
		},
		keyboardNavigationLabelProvider: options.keyboardNavigationLabelProvider && {
			...options.keyboardNavigationLabelProvider,
			getKeyboardNavigationLabel(e) {
				return options.keyboardNavigationLabelProvider!.getKeyboardNavigationLabel(e.element as T);
			}
		},
		sorter: undefined,
		expandOnlyOnTwistieClick: typeof options.expandOnlyOnTwistieClick === 'undefined' ? undefined : (
			typeof options.expandOnlyOnTwistieClick !== 'function' ? options.expandOnlyOnTwistieClick : (
				e => (options.expandOnlyOnTwistieClick as ((e: T) => boolean))(e.element as T)
			)
		),
		ariaProvider: undefined,
		additionalScrollHeight: options.additionalScrollHeight
	};
}

function asTreeElement<TInput, T>(node: IAsyncDataTreeNode<TInput, T>, viewStateContext?: IAsyncDataTreeViewStateContext<TInput, T>): ITreeElement<IAsyncDataTreeNode<TInput, T>> {
	let collapsed: boolean | undefined;

	if (viewStateContext && viewStateContext.viewState.expanded && node.id && viewStateContext.viewState.expanded.indexOf(node.id) > -1) {
		collapsed = false;
	} else {
		collapsed = node.collapsedByDefault;
	}

	node.collapsedByDefault = undefined;

	return {
		element: node,
		children: node.hasChildren ? Iterator.map(Iterator.fromArray(node.children), child => asTreeElement(child, viewStateContext)) : [],
		collapsible: node.hasChildren,
		collapsed
	};
}

export interface IAsyncDataTreeOptionsUpdate extends IAbstractTreeOptionsUpdate { }

export interface IAsyncDataTreeOptions<T, TFilterData = void> extends IAsyncDataTreeOptionsUpdate, Pick<IAbstractTreeOptions<T, TFilterData>, Exclude<keyof IAbstractTreeOptions<T, TFilterData>, 'collapseByDefault'>> {
	readonly collapseByDefault?: { (e: T): boolean; };
	readonly identityProvider?: IIdentityProvider<T>;
	readonly sorter?: ITreeSorter<T>;
	readonly autoExpandSingleChildren?: boolean;
}

export interface IAsyncDataTreeViewState {
	readonly focus?: string[];
	readonly selection?: string[];
	readonly expanded?: string[];
	readonly scrollTop?: number;
}

interface IAsyncDataTreeViewStateContext<TInput, T> {
	readonly viewState: IAsyncDataTreeViewState;
	readonly selection: IAsyncDataTreeNode<TInput, T>[];
	readonly focus: IAsyncDataTreeNode<TInput, T>[];
}

function dfs<TInput, T>(node: IAsyncDataTreeNode<TInput, T>, fn: (node: IAsyncDataTreeNode<TInput, T>) => void): void {
	fn(node);
	node.children.forEach(child => dfs(child, fn));
}

export class AsyncDataTree<TInput, T, TFilterData = void> implements IDisposable {

	private readonly tree: ObjectTree<IAsyncDataTreeNode<TInput, T>, TFilterData>;
	private readonly root: IAsyncDataTreeNode<TInput, T>;
	private readonly nodes = new Map<null | T, IAsyncDataTreeNode<TInput, T>>();
	private readonly sorter?: ITreeSorter<T>;
	private readonly collapseByDefault?: { (e: T): boolean; };

	private readonly subTreeRefreshPromises = new Map<IAsyncDataTreeNode<TInput, T>, Promise<void>>();
	private readonly refreshPromises = new Map<IAsyncDataTreeNode<TInput, T>, CancelablePromise<T[]>>();

	private readonly identityProvider?: IIdentityProvider<T>;
	private readonly autoExpandSingleChildren: boolean;

	private readonly _onDidRender = new Emitter<void>();
	private readonly _onDidChangeNodeSlowState = new Emitter<IAsyncDataTreeNode<TInput, T>>();

	private readonly nodeMapper = new NodeMapper<TInput, T, TFilterData>();

	protected readonly disposables: IDisposable[] = [];

	get onDidScroll(): Event<ScrollEvent> { return this.tree.onDidScroll; }

	get onDidChangeFocus(): Event<ITreeEvent<T>> { return Event.map(this.tree.onDidChangeFocus, asTreeEvent); }
	get onDidChangeSelection(): Event<ITreeEvent<T>> { return Event.map(this.tree.onDidChangeSelection, asTreeEvent); }
	get onDidOpen(): Event<ITreeEvent<T>> { return Event.map(this.tree.onDidOpen, asTreeEvent); }

	get onKeyDown(): Event<KeyboardEvent> { return this.tree.onKeyDown; }
	get onMouseClick(): Event<ITreeMouseEvent<T>> { return Event.map(this.tree.onMouseClick, asTreeMouseEvent); }
	get onMouseDblClick(): Event<ITreeMouseEvent<T>> { return Event.map(this.tree.onMouseDblClick, asTreeMouseEvent); }
	get onContextMenu(): Event<ITreeContextMenuEvent<T>> { return Event.map(this.tree.onContextMenu, asTreeContextMenuEvent); }
	get onDidFocus(): Event<void> { return this.tree.onDidFocus; }
	get onDidBlur(): Event<void> { return this.tree.onDidBlur; }

	get onDidChangeCollapseState(): Event<ICollapseStateChangeEvent<IAsyncDataTreeNode<TInput, T> | null, TFilterData>> { return this.tree.onDidChangeCollapseState; }

	get onDidUpdateOptions(): Event<IAsyncDataTreeOptionsUpdate> { return this.tree.onDidUpdateOptions; }

	get filterOnType(): boolean { return this.tree.filterOnType; }
	get openOnSingleClick(): boolean { return this.tree.openOnSingleClick; }
	get expandOnlyOnTwistieClick(): boolean | ((e: T) => boolean) {
		if (typeof this.tree.expandOnlyOnTwistieClick === 'boolean') {
			return this.tree.expandOnlyOnTwistieClick;
		}

		const fn = this.tree.expandOnlyOnTwistieClick;
		return element => fn(this.nodes.get((element === this.root.element ? null : element) as T) || null);
	}

	get onDidDispose(): Event<void> { return this.tree.onDidDispose; }

	constructor(
		private user: string,
		container: HTMLElement,
		delegate: IListVirtualDelegate<T>,
		renderers: ITreeRenderer<T, TFilterData, any>[],
		private dataSource: IAsyncDataSource<TInput, T>,
		options: IAsyncDataTreeOptions<T, TFilterData> = {}
	) {
		this.identityProvider = options.identityProvider;
		this.autoExpandSingleChildren = typeof options.autoExpandSingleChildren === 'undefined' ? false : options.autoExpandSingleChildren;
		this.sorter = options.sorter;
		this.collapseByDefault = options.collapseByDefault;

		const objectTreeDelegate = new ComposedTreeDelegate<TInput | T, IAsyncDataTreeNode<TInput, T>>(delegate);
		const objectTreeRenderers = renderers.map(r => new DataTreeRenderer(r, this.nodeMapper, this._onDidChangeNodeSlowState.event));
		const objectTreeOptions = asObjectTreeOptions<TInput, T, TFilterData>(options) || {};

		this.tree = new ObjectTree(user, container, objectTreeDelegate, objectTreeRenderers, objectTreeOptions);

		this.root = createAsyncDataTreeNode({
			element: undefined!,
			parent: null,
			hasChildren: true
		});

		if (this.identityProvider) {
			this.root = {
				...this.root,
				id: null
			};
		}

		this.nodes.set(null, this.root);

		this.tree.onDidChangeCollapseState(this._onDidChangeCollapseState, this, this.disposables);
	}

	updateOptions(options: IAsyncDataTreeOptionsUpdate = {}): void {
		this.tree.updateOptions(options);
	}

	// Widget

	getHTMLElement(): HTMLElement {
		return this.tree.getHTMLElement();
	}

	get contentHeight(): number {
		return this.tree.contentHeight;
	}

	get onDidChangeContentHeight(): Event<number> {
		return this.tree.onDidChangeContentHeight;
	}

	get scrollTop(): number {
		return this.tree.scrollTop;
	}

	set scrollTop(scrollTop: number) {
		this.tree.scrollTop = scrollTop;
	}

	get scrollLeft(): number {
		return this.tree.scrollLeft;
	}

	set scrollLeft(scrollLeft: number) {
		this.tree.scrollLeft = scrollLeft;
	}

	get scrollHeight(): number {
		return this.tree.scrollHeight;
	}

	get renderHeight(): number {
		return this.tree.renderHeight;
	}

	get firstVisibleElement(): T {
		return this.tree.firstVisibleElement!.element as T;
	}

	get lastVisibleElement(): T {
		return this.tree.lastVisibleElement!.element as T;
	}

	domFocus(): void {
		this.tree.domFocus();
	}

	layout(height?: number, width?: number): void {
		this.tree.layout(height, width);
	}

	style(styles: IListStyles): void {
		this.tree.style(styles);
	}

	// Model

	getInput(): TInput | undefined {
		return this.root.element as TInput;
	}

	async setInput(input: TInput, viewState?: IAsyncDataTreeViewState): Promise<void> {
		this.refreshPromises.forEach(promise => promise.cancel());
		this.refreshPromises.clear();

		this.root.element = input!;

		const viewStateContext = viewState && { viewState, focus: [], selection: [] } as IAsyncDataTreeViewStateContext<TInput, T>;

		await this._updateChildren(input, true, viewStateContext);

		if (viewStateContext) {
			this.tree.setFocus(viewStateContext.focus);
			this.tree.setSelection(viewStateContext.selection);
		}

		if (viewState && typeof viewState.scrollTop === 'number') {
			this.scrollTop = viewState.scrollTop;
		}
	}

	async updateChildren(element: TInput | T = this.root.element, recursive = true): Promise<void> {
		await this._updateChildren(element, recursive);
	}

	private async _updateChildren(element: TInput | T = this.root.element, recursive = true, viewStateContext?: IAsyncDataTreeViewStateContext<TInput, T>): Promise<void> {
		if (typeof this.root.element === 'undefined') {
			throw new TreeError(this.user, 'Tree input not set');
		}

		if (this.root.refreshPromise) {
			await this.root.refreshPromise;
			await Event.toPromise(this._onDidRender.event);
		}

		await this.refreshAndRenderNode(this.getDataNode(element), recursive, ChildrenResolutionReason.Refresh, viewStateContext);
	}

	resort(element: TInput | T = this.root.element, recursive = true): void {
		this.tree.resort(this.getDataNode(element), recursive);
	}

	hasNode(element: TInput | T): boolean {
		return element === this.root.element || this.nodes.has(element as T);
	}

	// View

	rerender(element?: T): void {
		if (element === undefined || element === this.root.element) {
			this.tree.rerender();
			return;
		}

		const node = this.getDataNode(element);
		this.tree.rerender(node);
	}

	updateWidth(element: T): void {
		const node = this.getDataNode(element);
		this.tree.updateWidth(node);
	}

	// Tree

	getNode(element: TInput | T = this.root.element): ITreeNode<TInput | T, TFilterData> {
		const dataNode = this.getDataNode(element);
		const node = this.tree.getNode(dataNode === this.root ? null : dataNode);
		return this.nodeMapper.mapNode(node);
	}

	collapse(element: T, recursive: boolean = false): boolean {
		const node = this.getDataNode(element);
		return this.tree.collapse(node === this.root ? null : node, recursive);
	}

	async expand(element: T, recursive: boolean = false): Promise<boolean> {
		if (typeof this.root.element === 'undefined') {
			throw new TreeError(this.user, 'Tree input not set');
		}

		if (this.root.refreshPromise) {
			await this.root.refreshPromise;
			await Event.toPromise(this._onDidRender.event);
		}

		const node = this.getDataNode(element);

		if (node.refreshPromise) {
			await this.root.refreshPromise;
			await Event.toPromise(this._onDidRender.event);
		}

		if (node !== this.root && !node.refreshPromise && !this.tree.isCollapsed(node)) {
			return false;
		}

		const result = this.tree.expand(node === this.root ? null : node, recursive);

		if (node.refreshPromise) {
			await this.root.refreshPromise;
			await Event.toPromise(this._onDidRender.event);
		}

		return result;
	}

	toggleCollapsed(element: T, recursive: boolean = false): boolean {
		return this.tree.toggleCollapsed(this.getDataNode(element), recursive);
	}

	expandAll(): void {
		this.tree.expandAll();
	}

	collapseAll(): void {
		this.tree.collapseAll();
	}

	isCollapsible(element: T): boolean {
		return this.tree.isCollapsible(this.getDataNode(element));
	}

	isCollapsed(element: T): boolean {
		return this.tree.isCollapsed(this.getDataNode(element));
	}

	toggleKeyboardNavigation(): void {
		this.tree.toggleKeyboardNavigation();
	}

	refilter(): void {
		this.tree.refilter();
	}

	setSelection(elements: T[], browserEvent?: UIEvent): void {
		const nodes = elements.map(e => this.getDataNode(e));
		this.tree.setSelection(nodes, browserEvent);
	}

	getSelection(): T[] {
		const nodes = this.tree.getSelection();
		return nodes.map(n => n!.element as T);
	}

	setFocus(elements: T[], browserEvent?: UIEvent): void {
		const nodes = elements.map(e => this.getDataNode(e));
		this.tree.setFocus(nodes, browserEvent);
	}

	focusNext(n = 1, loop = false, browserEvent?: UIEvent): void {
		this.tree.focusNext(n, loop, browserEvent);
	}

	focusPrevious(n = 1, loop = false, browserEvent?: UIEvent): void {
		this.tree.focusPrevious(n, loop, browserEvent);
	}

	focusNextPage(browserEvent?: UIEvent): void {
		this.tree.focusNextPage(browserEvent);
	}

	focusPreviousPage(browserEvent?: UIEvent): void {
		this.tree.focusPreviousPage(browserEvent);
	}

	focusLast(browserEvent?: UIEvent): void {
		this.tree.focusLast(browserEvent);
	}

	focusFirst(browserEvent?: UIEvent): void {
		this.tree.focusFirst(browserEvent);
	}

	getFocus(): T[] {
		const nodes = this.tree.getFocus();
		return nodes.map(n => n!.element as T);
	}

	open(elements: T[], browserEvent?: UIEvent): void {
		const nodes = elements.map(e => this.getDataNode(e));
		this.tree.open(nodes, browserEvent);
	}

	reveal(element: T, relativeTop?: number): void {
		this.tree.reveal(this.getDataNode(element), relativeTop);
	}

	getRelativeTop(element: T): number | null {
		return this.tree.getRelativeTop(this.getDataNode(element));
	}

	// Tree navigation

	getParentElement(element: T): TInput | T {
		const node = this.tree.getParentElement(this.getDataNode(element));
		return (node && node.element)!;
	}

	getFirstElementChild(element: TInput | T = this.root.element): TInput | T | undefined {
		const dataNode = this.getDataNode(element);
		const node = this.tree.getFirstElementChild(dataNode === this.root ? null : dataNode);
		return (node && node.element)!;
	}

	// Implementation

	private getDataNode(element: TInput | T): IAsyncDataTreeNode<TInput, T> {
		const node: IAsyncDataTreeNode<TInput, T> | undefined = this.nodes.get((element === this.root.element ? null : element) as T);

		if (!node) {
			throw new TreeError(this.user, `Data tree node not found: ${element}`);
		}

		return node;
	}

	private async refreshAndRenderNode(node: IAsyncDataTreeNode<TInput, T>, recursive: boolean, reason: ChildrenResolutionReason, viewStateContext?: IAsyncDataTreeViewStateContext<TInput, T>): Promise<void> {
		await this.refreshNode(node, recursive, viewStateContext);
		this.render(node, viewStateContext);

		if (node !== this.root && this.autoExpandSingleChildren && reason === ChildrenResolutionReason.Expand) {
			const treeNode = this.tree.getNode(node);
			const visibleChildren = treeNode.children.filter(node => node.visible);

			if (visibleChildren.length === 1) {
				await this.tree.expand(visibleChildren[0].element, false);
			}
		}
	}

	private async refreshNode(node: IAsyncDataTreeNode<TInput, T>, recursive: boolean, viewStateContext?: IAsyncDataTreeViewStateContext<TInput, T>): Promise<void> {
		let result: Promise<void> | undefined;

		this.subTreeRefreshPromises.forEach((refreshPromise, refreshNode) => {
			if (!result && intersects(refreshNode, node)) {
				result = refreshPromise.then(() => this.refreshNode(node, recursive, viewStateContext));
			}
		});

		if (result) {
			return result;
		}

		return this.doRefreshSubTree(node, recursive, viewStateContext);
	}

	private async doRefreshSubTree(node: IAsyncDataTreeNode<TInput, T>, recursive: boolean, viewStateContext?: IAsyncDataTreeViewStateContext<TInput, T>): Promise<void> {
		let done: () => void;
		node.refreshPromise = new Promise(c => done = c);
		this.subTreeRefreshPromises.set(node, node.refreshPromise);

		node.refreshPromise.finally(() => {
			node.refreshPromise = undefined;
			this.subTreeRefreshPromises.delete(node);
		});

		try {
			const childrenToRefresh = await this.doRefreshNode(node, recursive, viewStateContext);
			node.stale = false;

			await Promise.all(childrenToRefresh.map(child => this.doRefreshSubTree(child, recursive, viewStateContext)));
		} finally {
			done!();
		}
	}

	private async doRefreshNode(node: IAsyncDataTreeNode<TInput, T>, recursive: boolean, viewStateContext?: IAsyncDataTreeViewStateContext<TInput, T>): Promise<IAsyncDataTreeNode<TInput, T>[]> {
		node.hasChildren = !!this.dataSource.hasChildren(node.element!);

		let childrenPromise: Promise<T[]>;

		if (!node.hasChildren) {
			childrenPromise = Promise.resolve([]);
		} else {
			const slowTimeout = timeout(800);

			slowTimeout.then(() => {
				node.slow = true;
				this._onDidChangeNodeSlowState.fire(node);
			}, _ => null);

			childrenPromise = this.doGetChildren(node)
				.finally(() => slowTimeout.cancel());
		}

		try {
			const children = await childrenPromise;
			return this.setChildren(node, children, recursive, viewStateContext);
		} catch (err) {
			if (node !== this.root) {
				this.tree.collapse(node === this.root ? null : node);
			}

			if (isPromiseCanceledError(err)) {
				return [];
			}

			throw err;
		} finally {
			if (node.slow) {
				node.slow = false;
				this._onDidChangeNodeSlowState.fire(node);
			}
		}
	}

	private doGetChildren(node: IAsyncDataTreeNode<TInput, T>): Promise<T[]> {
		let result = this.refreshPromises.get(node);

		if (result) {
			return result;
		}

		result = createCancelablePromise(async () => {
			const children = await this.dataSource.getChildren(node.element!);

			if (this.sorter) {
				children.sort(this.sorter.compare.bind(this.sorter));
			}

			return children;
		});

		this.refreshPromises.set(node, result);

		return result.finally(() => this.refreshPromises.delete(node));
	}

	private _onDidChangeCollapseState({ node, deep }: ICollapseStateChangeEvent<IAsyncDataTreeNode<TInput, T>, any>): void {
		if (!node.collapsed && node.element.stale) {
			if (deep) {
				this.collapse(node.element.element as T);
			} else {
				this.refreshAndRenderNode(node.element, false, ChildrenResolutionReason.Expand)
					.catch(onUnexpectedError);
			}
		}
	}

	private setChildren(node: IAsyncDataTreeNode<TInput, T>, childrenElements: T[], recursive: boolean, viewStateContext?: IAsyncDataTreeViewStateContext<TInput, T>): IAsyncDataTreeNode<TInput, T>[] {
		// perf: if the node was and still is a leaf, avoid all this hassle
		if (node.children.length === 0 && childrenElements.length === 0) {
			return [];
		}

		const nodesToForget = new Map<T, IAsyncDataTreeNode<TInput, T>>();
		const childrenTreeNodesById = new Map<string, ITreeNode<IAsyncDataTreeNode<TInput, T> | null, TFilterData>>();

		for (const child of node.children) {
			nodesToForget.set(child.element as T, child);

			if (this.identityProvider) {
				childrenTreeNodesById.set(child.id!, this.tree.getNode(child));
			}
		}

		const childrenToRefresh: IAsyncDataTreeNode<TInput, T>[] = [];

		const children = childrenElements.map<IAsyncDataTreeNode<TInput, T>>(element => {
			const hasChildren = !!this.dataSource.hasChildren(element);

			if (!this.identityProvider) {
				const asyncDataTreeNode = createAsyncDataTreeNode({ element, parent: node, hasChildren });

				if (hasChildren && this.collapseByDefault && !this.collapseByDefault(element)) {
					asyncDataTreeNode.collapsedByDefault = false;
					childrenToRefresh.push(asyncDataTreeNode);
				}

				return asyncDataTreeNode;
			}

			const id = this.identityProvider.getId(element).toString();
			const childNode = childrenTreeNodesById.get(id);

			if (childNode) {
				const asyncDataTreeNode = childNode.element!;

				nodesToForget.delete(asyncDataTreeNode.element as T);
				this.nodes.delete(asyncDataTreeNode.element as T);
				this.nodes.set(element, asyncDataTreeNode);

				asyncDataTreeNode.element = element;
				asyncDataTreeNode.hasChildren = hasChildren;

				if (recursive) {
					if (childNode.collapsed) {
						dfs(asyncDataTreeNode, node => node.stale = true);
					} else {
						childrenToRefresh.push(asyncDataTreeNode);
					}
				} else if (hasChildren && this.collapseByDefault && !this.collapseByDefault(element)) {
					asyncDataTreeNode.collapsedByDefault = false;
					childrenToRefresh.push(asyncDataTreeNode);
				}

				return asyncDataTreeNode;
			}

			const childAsyncDataTreeNode = createAsyncDataTreeNode({ element, parent: node, id, hasChildren });

			if (viewStateContext && viewStateContext.viewState.focus && viewStateContext.viewState.focus.indexOf(id) > -1) {
				viewStateContext.focus.push(childAsyncDataTreeNode);
			}

			if (viewStateContext && viewStateContext.viewState.selection && viewStateContext.viewState.selection.indexOf(id) > -1) {
				viewStateContext.selection.push(childAsyncDataTreeNode);
			}

			if (viewStateContext && viewStateContext.viewState.expanded && viewStateContext.viewState.expanded.indexOf(id) > -1) {
				childrenToRefresh.push(childAsyncDataTreeNode);
			} else if (hasChildren && this.collapseByDefault && !this.collapseByDefault(element)) {
				childAsyncDataTreeNode.collapsedByDefault = false;
				childrenToRefresh.push(childAsyncDataTreeNode);
			}

			return childAsyncDataTreeNode;
		});

		for (const node of values(nodesToForget)) {
			dfs(node, node => this.nodes.delete(node.element as T));
		}

		for (const child of children) {
			this.nodes.set(child.element as T, child);
		}

		node.children.splice(0, node.children.length, ...children);

		return childrenToRefresh;
	}

	private render(node: IAsyncDataTreeNode<TInput, T>, viewStateContext?: IAsyncDataTreeViewStateContext<TInput, T>): void {
		const children = node.children.map(c => asTreeElement(c, viewStateContext));
		this.tree.setChildren(node === this.root ? null : node, children);

		if (node !== this.root) {
			this.tree.setCollapsible(node, node.hasChildren);
		}

		this._onDidRender.fire();
	}

	// view state

	getViewState(): IAsyncDataTreeViewState {
		if (!this.identityProvider) {
			throw new TreeError(this.user, 'Can\'t get tree view state without an identity provider');
		}

		const getId = (element: T) => this.identityProvider!.getId(element).toString();
		const focus = this.getFocus().map(getId);
		const selection = this.getSelection().map(getId);

		const expanded: string[] = [];
		const root = this.tree.getNode();
		const queue = [root];

		while (queue.length > 0) {
			const node = queue.shift()!;

			if (node !== root && node.collapsible && !node.collapsed) {
				expanded.push(getId(node.element!.element as T));
			}

			queue.push(...node.children);
		}

		return { focus, selection, expanded, scrollTop: this.scrollTop };
	}

	dispose(): void {
		dispose(this.disposables);
	}
}<|MERGE_RESOLUTION|>--- conflicted
+++ resolved
@@ -66,21 +66,6 @@
 	templateData: T;
 }
 
-<<<<<<< HEAD
-class AsyncDataTreeNodeWrapper<TInput, T, TFilterData> implements ITreeNode<TInput | T, TFilterData> {
-
-	get element(): T { return this.node.element!.element as T; }
-	get children(): ITreeNode<T, TFilterData>[] { return this.node.children.map(node => new AsyncDataTreeNodeWrapper(node)); }
-	get depth(): number { return this.node.depth; }
-	get visibleChildrenCount(): number { return this.node.visibleChildrenCount; }
-	get visibleChildIndex(): number { return this.node.visibleChildIndex; }
-	get collapsible(): boolean { return this.node.collapsible; }
-	get collapsed(): boolean { return this.node.collapsed; }
-	get visible(): boolean { return this.node.visible; }
-	get filterData(): TFilterData | undefined { return this.node.filterData; }
-
-	constructor(private node: ITreeNode<IAsyncDataTreeNode<TInput, T> | null, TFilterData>) { }
-=======
 class NodeMapper<TInput, T, TFilterData> {
 
 	private map = new WeakMap<ITreeNode<IAsyncDataTreeNode<TInput, T> | null, TFilterData>, ITreeNode<TInput | T, TFilterData>>();
@@ -107,7 +92,6 @@
 
 		return result;
 	}
->>>>>>> 492def26
 }
 
 class DataTreeRenderer<TInput, T, TFilterData, TTemplateData> implements ITreeRenderer<IAsyncDataTreeNode<TInput, T>, TFilterData, IDataTreeListTemplateData<TTemplateData>> {
